--- conflicted
+++ resolved
@@ -210,128 +210,6 @@
      */
     private _loadMotion(group: string, index: number): Promise<Motion | undefined> {
         throw new Error("Not implemented.");
-    }
-
-
-    /**
-     * Only play sound with lip sync
-     * @param sound - The audio url to file or base64 content
-     * ### OPTIONAL: {name: value, ...}
-     * @param volume - Volume of the sound (0-1)
-     * @param expression - In case you want to mix up a expression while playing sound (bind with Model.expression())
-     * @param resetExpression - Reset expression before and after playing sound (default: true)
-     * @param crossOrigin - Cross origin setting.
-     * @returns Promise that resolves with true if the sound is playing, false if it's not
-     */
-    async speak(
-        sound: string, 
-        {
-            volume=VOLUME, 
-            expression, 
-            resetExpression=true,
-            crossOrigin,
-        }:{
-            volume?:number, 
-            expression?: number | string, 
-            resetExpression?:boolean
-            crossOrigin?: string
-        }={}
-    ): Promise<boolean> {
-        if (!config.sound) {
-            return false;
-        }
-
-
-        
-        let audio: HTMLAudioElement | undefined;
-        let analyzer: AnalyserNode | undefined;
-        let context: AudioContext | undefined;
-
-
-        if(this.currentAudio){
-            if (!this.currentAudio.ended){
-                return false;
-            }
-        }
-        let soundURL: string | undefined;
-        const isBase64Content = sound && sound.startsWith('data:');
-
-        if(sound && !isBase64Content){
-            var A = document.createElement('a');
-            A.href = sound;
-            sound = A.href; // This should be the absolute url
-            // since resolveURL is not working for some reason
-            soundURL = sound;
-        }
-        else {
-            soundURL = 'data:audio/'; // This is a dummy url to avoid showing the entire base64 content in logger.warn
-        }
-        let file: string | undefined = sound;
-        const that = this;
-        if (file) {
-            try {
-                // start to load the audio
-                audio = SoundManager.add(
-                    file,
-                    () => {
-                        resetExpression && expression && that.expressionManager && that.expressionManager.resetExpression();
-                        that.currentAudio = undefined
-                    }, // reset expression when audio is done
-                    () => {
-                        resetExpression && expression && that.expressionManager && that.expressionManager.resetExpression();
-                        that.currentAudio = undefined
-                    }, // on error
-                    crossOrigin
-                );
-                this.currentAudio = audio!;
-
-                SoundManager.volume = volume;
-
-                // Add context
-                context = SoundManager.addContext(this.currentAudio);
-                this.currentContext = context;
-                
-                // Add analyzer
-                analyzer = SoundManager.addAnalyzer(this.currentAudio, this.currentContext);
-                this.currentAnalyzer = analyzer;
-
-            } catch (e) {
-                logger.warn(this.tag, 'Failed to create audio', soundURL, e);
-
-                return false;
-            }
-        }
-
-        
-        if (audio) {
-            var playSuccess = false;
-            const readyToPlay = SoundManager.play(audio)
-                .catch(e => {
-                    logger.warn(this.tag, 'Failed to play audio', audio!.src, e)
-                    playSuccess = false;
-                });
-
-            if (config.motionSync) {
-                // wait until the audio is ready
-                await readyToPlay;
-
-                if (!playSuccess){
-                    return false;
-                }
-                
-            }
-        }
-        
-        if (this.state.shouldOverrideExpression()) {
-            this.expressionManager && this.expressionManager.resetExpression();
-        }
-        if (expression && this.expressionManager){
-            this.expressionManager.setExpression(expression)
-        }
-
-        this.playing = true;
-
-        return true;
     }
 
     /**
@@ -458,11 +336,7 @@
      * @param index - Index in the motion group.
      * @param priority - The priority to be applied. default: 2 (NORMAL)
      * ### OPTIONAL: {name: value, ...}
-<<<<<<< HEAD
-     * @param sound - The audio url to file or base64 content 
-=======
      * @param sound - The audio url to file or base64 content
->>>>>>> 0495f5b7
      * @param volume - Volume of the sound (0-1)
      * @param expression - In case you want to mix up a expression while playing sound (bind with Model.expression())
      * @param resetExpression - Reset expression before and after playing sound (default: true)
@@ -471,27 +345,6 @@
      */
     async startMotion(
         group: string,
-<<<<<<< HEAD
-        index: number, 
-        priority = MotionPriority.NORMAL, 
-        {
-            sound=undefined, 
-            volume=VOLUME, 
-            expression=undefined, 
-            resetExpression=true,
-            crossOrigin,
-        }:{
-            sound?: string, 
-            volume?:number, 
-            expression?: number | string, 
-            resetExpression?:boolean,
-            crossOrigin?: string
-        }={}
-    ): Promise<boolean> {
-        // Does not start a new motion if audio is still playing
-        if(this.currentAudio){
-            if (!this.currentAudio.ended){
-=======
         index: number,
         priority = MotionPriority.NORMAL,
         {
@@ -511,7 +364,6 @@
         // Does not start a new motion if audio is still playing
         if (this.currentAudio) {
             if (!this.currentAudio.ended) {
->>>>>>> 0495f5b7
                 return false;
             }
         }
@@ -536,24 +388,14 @@
         let context: AudioContext | undefined;
 
         if (config.sound) {
-<<<<<<< HEAD
-            const isBase64Content = sound && sound.startsWith('data:audio/wav;base64');
-            if(sound && !isBase64Content){
-                var A = document.createElement('a');
-=======
             const isBase64Content = sound && sound.startsWith("data:audio/wav;base64");
             if (sound && !isBase64Content) {
                 const A = document.createElement("a");
->>>>>>> 0495f5b7
                 A.href = sound;
                 sound = A.href; // This should be the absolute url
                 // since resolveURL is not working for some reason
             }
-<<<<<<< HEAD
-            const isUrlPath = sound && (sound.startsWith('http') || sound.startsWith('blob'));
-=======
             const isUrlPath = sound && (sound.startsWith("http") || sound.startsWith("blob"));
->>>>>>> 0495f5b7
             const soundURL = this.getSoundFile(definition);
             let file = soundURL;
             if (soundURL) {
@@ -562,26 +404,11 @@
             if (isUrlPath || isBase64Content) {
                 file = sound;
             }
-<<<<<<< HEAD
-            const that = this;
-=======
->>>>>>> 0495f5b7
             if (file) {
                 try {
                     // start to load the audio
                     audio = SoundManager.add(
                         file,
-<<<<<<< HEAD
-                        () => {
-                            resetExpression && expression && that.expressionManager && that.expressionManager.resetExpression();
-                            that.currentAudio = undefined
-                        }, // reset expression when audio is done
-                        () => {
-                            resetExpression && expression && that.expressionManager && that.expressionManager.resetExpression();
-                            that.currentAudio = undefined
-                        }, // on error
-                        crossOrigin
-=======
                         (that = this) => {
                             resetExpression &&
                                 expression &&
@@ -597,7 +424,6 @@
                             that.currentAudio = undefined;
                         }, // on error
                         crossOrigin,
->>>>>>> 0495f5b7
                     );
 
                     this.currentAudio = audio!;
@@ -607,18 +433,10 @@
                     // Add context
                     context = SoundManager.addContext(this.currentAudio);
                     this.currentContext = context;
-<<<<<<< HEAD
-                    
+
                     // Add analyzer
                     analyzer = SoundManager.addAnalyzer(this.currentAudio, this.currentContext);
                     this.currentAnalyzer = analyzer;
-
-=======
-
-                    // Add analyzer
-                    analyzer = SoundManager.addAnalyzer(this.currentAudio, this.currentContext);
-                    this.currentAnalyzer = analyzer;
->>>>>>> 0495f5b7
                 } catch (e) {
                     logger.warn(this.tag, "Failed to create audio", soundURL, e);
                 }
@@ -628,7 +446,6 @@
         const motion = await this.loadMotion(group, index);
 
         if (audio) {
-
             const readyToPlay = SoundManager.play(audio).catch((e) =>
                 logger.warn(this.tag, "Failed to play audio", audio!.src, e),
             );
@@ -647,15 +464,9 @@
 
             return false;
         }
-        
-
-<<<<<<< HEAD
-        
+
         if (this.state.shouldOverrideExpression()) {
             this.expressionManager && this.expressionManager.resetExpression();
-=======
-        if (this.state.shouldOverrideExpression()) {
-            this.expressionManager && this.expressionManager.resetExpression();
         }
 
         logger.log(this.tag, "Start motion:", this.getMotionName(definition));
@@ -664,15 +475,6 @@
 
         if (expression && this.expressionManager && this.state.shouldOverrideExpression()) {
             this.expressionManager.setExpression(expression);
->>>>>>> 0495f5b7
-        }
-
-        logger.log(this.tag, "Start motion:", this.getMotionName(definition));
-
-        this.emit('motionStart', group, index, audio);
-        
-        if (expression && this.expressionManager && this.state.shouldOverrideExpression()){
-            this.expressionManager.setExpression(expression)
         }
 
         this.playing = true;
@@ -694,22 +496,6 @@
      * @return Promise that resolves with true if the motion is successfully started, with false otherwise.
      */
     async startRandomMotion(
-<<<<<<< HEAD
-        group: string, 
-        priority?:MotionPriority, 
-        {
-            sound, 
-            volume=VOLUME, 
-            expression, 
-            resetExpression=true,
-            crossOrigin,
-        }:{
-            sound?: string, 
-            volume?:number, expression?: number | string, 
-            resetExpression?:boolean,
-            crossOrigin?: string
-        }={}
-=======
         group: string,
         priority?: MotionPriority,
         {
@@ -725,7 +511,6 @@
             resetExpression?: boolean;
             crossOrigin?: string;
         } = {},
->>>>>>> 0495f5b7
     ): Promise<boolean> {
         const groupDefs = this.definitions[group];
 
@@ -739,14 +524,6 @@
             }
 
             if (availableIndices.length) {
-<<<<<<< HEAD
-                const index = availableIndices[Math.floor(Math.random() * availableIndices.length)]!;
-
-                return this.startMotion(group, index, priority, {
-                    sound: sound, 
-                    volume: volume, 
-                    expression: expression, 
-=======
                 const index =
                     availableIndices[Math.floor(Math.random() * availableIndices.length)]!;
 
@@ -754,7 +531,6 @@
                     sound: sound,
                     volume: volume,
                     expression: expression,
->>>>>>> 0495f5b7
                     resetExpression: resetExpression,
                     crossOrigin: crossOrigin,
                 });
@@ -782,11 +558,7 @@
 
         this.state.reset();
 
-<<<<<<< HEAD
-        this.stopSpeaking()
-=======
         this.stopSpeaking();
->>>>>>> 0495f5b7
     }
 
     /**
@@ -819,11 +591,7 @@
 
     /**
      * Move the mouth
-<<<<<<< HEAD
-     * 
-=======
      *
->>>>>>> 0495f5b7
      */
     mouthSync(): number {
         if (this.currentAnalyzer) {
