--- conflicted
+++ resolved
@@ -41,22 +41,13 @@
         file: string,
         onFinish?: () => void,
         onError?: (e: Error) => void,
-<<<<<<< HEAD
-        crossOrigin?: string
-=======
         crossOrigin?: string,
->>>>>>> 0495f5b7
     ): HTMLAudioElement {
         const audio = new Audio(file);
 
         audio.volume = this._volume;
-<<<<<<< HEAD
-        audio.preload = 'auto';
-        audio.autoplay = true;
-=======
         audio.preload = "auto";
         // audio.autoplay = true;
->>>>>>> 0495f5b7
         audio.crossOrigin = crossOrigin!;
 
         audio.addEventListener("ended", () => {
@@ -98,11 +89,7 @@
 
     static addContext(audio: HTMLAudioElement): AudioContext {
         /* Create an AudioContext */
-<<<<<<< HEAD
-        const context = new (AudioContext)();
-=======
         const context = new AudioContext();
->>>>>>> 0495f5b7
 
         this.contexts.push(context);
         return context;
@@ -131,15 +118,6 @@
      * @return Returns value to feed into lip sync
      */
     static analyze(analyser: AnalyserNode): number {
-<<<<<<< HEAD
-
-        if(analyser != undefined){
-            let pcmData = new Float32Array(analyser.fftSize);
-            let sumSquares = 0.0;
-            analyser.getFloatTimeDomainData(pcmData);
-
-            for (const amplitude of pcmData) { sumSquares += amplitude*amplitude; }
-=======
         if (analyser != undefined) {
             const pcmData = new Float32Array(analyser.fftSize);
             let sumSquares = 0.0;
@@ -148,7 +126,6 @@
             for (const amplitude of pcmData) {
                 sumSquares += amplitude * amplitude;
             }
->>>>>>> 0495f5b7
             return parseFloat(Math.sqrt((sumSquares / pcmData.length) * 20).toFixed(1));
         } else {
             return parseFloat(Math.random().toFixed(1));
@@ -172,15 +149,9 @@
     static destroy(): void {
         // dispose() removes given audio from the array, so the loop must be backward
         for (let i = this.contexts.length - 1; i >= 0; i--) {
-<<<<<<< HEAD
-            this.contexts[i]!.close()
-        }
-        
-=======
             this.contexts[i]!.close();
         }
 
->>>>>>> 0495f5b7
         for (let i = this.audios.length - 1; i >= 0; i--) {
             this.dispose(this.audios[i]!);
         }
