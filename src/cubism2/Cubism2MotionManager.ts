--- conflicted
+++ resolved
@@ -28,11 +28,7 @@
         this.definitions = this.settings.motions;
 
         this.init(options);
-<<<<<<< HEAD
-        
-=======
 
->>>>>>> 0495f5b7
         this.lipSyncIds = ["PARAM_MOUTH_OPEN_Y"];
     }
 
